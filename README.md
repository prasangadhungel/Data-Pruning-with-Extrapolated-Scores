--- conflicted
+++ resolved
@@ -1,6 +1,3 @@
-<<<<<<< HEAD
-# Pruning through score extrapolation
-=======
 # Effective Data Pruning through Score Extrapolation
 Dataset pruning seeks to identify a minimal subset of training samples that preserves (or even improves) model performance. However, most existing algorithms require computing importance scores for every example by training on the full dataset and collecting statistics — a prohibitively expensive pre-pruning step.
 
@@ -90,5 +87,4 @@
 python src/prune/prune_with_scores.py
 ```
 
-The script will apply various pruning strategies using the provided scores and report performance metrics.
->>>>>>> e99ec6e7
+The script will apply various pruning strategies using the provided scores and report performance metrics.